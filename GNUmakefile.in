--- conflicted
+++ resolved
@@ -239,11 +239,7 @@
 
 endef
 
-<<<<<<< HEAD
-TESTS = unit parser serializer xpath json crypto http processor webapp soap rest security
-=======
 TESTS = unit parser serializer xpath json crypto http processor webapp soap rest security uri
->>>>>>> 6c5a5649
 
 ifneq "x$(MRC)" "x"
 TESTS += rsrc_webapp
