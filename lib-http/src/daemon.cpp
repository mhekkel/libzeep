// Copyright Maarten L. Hekkelman, Radboud University 2008-2013.
//        Copyright Maarten L. Hekkelman, 2014-2022
//  Distributed under the Boost Software License, Version 1.0.
//     (See accompanying file LICENSE_1_0.txt or copy at
//           http://www.boost.org/LICENSE_1_0.txt)

// Source code specifically for Unix/Linux
// Utilitie routines to build daemon processes

#ifndef _MSC_VER
#include <grp.h>
#include <pwd.h>
#include <sys/wait.h>
#endif

#include <filesystem>
#include <fstream>
#include <iostream>

#include <zeep/http/daemon.hpp>
#include <zeep/http/preforked-server.hpp>

#include "signals.hpp"

namespace fs = std::filesystem;

using namespace std::literals;

namespace zeep::http
{

#if __APPLE__
int getgrouplist(const char *user, gid_t group, gid_t *groups, int *ngroups)
{
	return ::getgrouplist(user, (int)group, (int *)groups, ngroups);
}
#endif

daemon::daemon(server_factory_type &&factory, const std::string &pid_file,
	const std::string &stdout_log_file, const std::string &stderr_log_file)
	: m_factory(std::move(factory))
	, m_pid_file(pid_file)
	, m_stdout_log_file(stdout_log_file)
	, m_stderr_log_file(stderr_log_file)
{
}

daemon::daemon(server_factory_type &&factory, const char *name)
	: daemon(std::move(factory), "/var/run/"s + name,
		  "/var/log/"s + name + "/access.log", "/var/log/"s + name + "/error.log")
{
}

int daemon::run_foreground(const std::string &address, uint16_t port)
{
	int result = 0;

	if (pid_is_for_executable())
	{
		std::cerr << "Server is already running." << std::endl;
		result = 1;
	}
	else
	{
<<<<<<< HEAD
		try
		{
			boost::asio::io_context io_context;
			boost::asio::ip::tcp::endpoint endpoint;

			try
			{
				endpoint = boost::asio::ip::tcp::endpoint(boost::asio::ip::make_address(address), port);
			}
			catch (const std::exception &)
			{
				boost::asio::ip::tcp::resolver resolver(io_context);
				boost::asio::ip::tcp::resolver::query query(address, std::to_string(port));
				endpoint = *resolver.resolve(query);
			}
=======
		boost::asio::io_context io_context;
		boost::asio::ip::tcp::endpoint endpoint;
>>>>>>> b93b0bfc

		boost::system::error_code ec;
		auto addr = boost::asio::ip::make_address(address, ec);
		if (not ec)
			endpoint = boost::asio::ip::tcp::endpoint(addr, port);
		else
		{
			boost::asio::ip::tcp::resolver resolver(io_context);
			boost::asio::ip::tcp::resolver::query query(address, std::to_string(port));
			endpoint = *resolver.resolve(query);
		}

		boost::asio::ip::tcp::acceptor acceptor(io_context);
		acceptor.open(endpoint.protocol());
		acceptor.set_option(boost::asio::ip::tcp::acceptor::reuse_address(true));
		acceptor.bind(endpoint, ec);
		if (ec)
			throw std::runtime_error(std::string("Is server running already? ") + ec.message());
		acceptor.listen();

		acceptor.close();

		signal_catcher sc;
		sc.block();

		std::unique_ptr<basic_server> s(m_factory());
		s->bind(address, port);
		std::thread t(std::bind(&server::run, s.get(), 1));

		sc.unblock();

		sc.wait();

		s->stop();

		if (t.joinable())
			t.join();
	}

	return result;
}

#if _MSC_VER

int daemon::start(const std::string &address, uint16_t port, size_t nr_of_procs, size_t nr_of_threads, const std::string &run_as_user)
{
	assert(false);
	return -1;
}

int daemon::stop()
{
	return -1;
}

int daemon::status()
{
	return -1;
}

int daemon::reload()
{
	return -1;
}

bool daemon::pid_is_for_executable()
{
	return false;
}

void daemon::daemonize()
{
	assert(false);
}

#else

int daemon::start(const std::string &address, uint16_t port, size_t nr_of_procs, size_t nr_of_threads, const std::string &run_as_user)
{
	int result = 0;

	if (pid_is_for_executable())
	{
		std::cerr << "Server is already running." << std::endl;
		result = 1;
	}
	else
	{
		std::error_code ec;

		if (fs::exists(m_pid_file, ec))
			fs::remove(m_pid_file, ec);

		fs::path pidDir = fs::path(m_pid_file).parent_path();
		if (not fs::is_directory(pidDir, ec))
			fs::create_directories(pidDir, ec);
		
		if (ec)
			std::cerr << "Creating directory for pid file failed: " << ec.message() << std::endl;

		fs::path outLogDir = fs::path(m_stdout_log_file).parent_path();
		if (not fs::is_directory(outLogDir, ec))
			fs::create_directories(outLogDir, ec);

		if (ec)
			std::cerr << "Creating directory " << outLogDir << " for log files failed: " << ec.message() << std::endl;

		fs::path errLogDir = fs::path(m_stderr_log_file).parent_path();
		if (not fs::is_directory(errLogDir, ec))
			fs::create_directories(errLogDir, ec);

		if (ec)
			std::cerr << "Creating directory " << outLogDir << " for log files failed: " << ec.message() << std::endl;

		try
		{
			boost::asio::io_context io_context;

			boost::asio::ip::tcp::endpoint endpoint;
			try
			{
				endpoint = boost::asio::ip::tcp::endpoint(boost::asio::ip::make_address(address), port);
			}
			catch (const std::exception &e)
			{
				boost::asio::ip::tcp::resolver resolver(io_context);
				boost::asio::ip::tcp::resolver::query query(address, std::to_string(port));
				endpoint = *resolver.resolve(query);
			}

			boost::asio::ip::tcp::acceptor acceptor(io_context);
			acceptor.open(endpoint.protocol());
			acceptor.set_option(boost::asio::ip::tcp::acceptor::reuse_address(true));
			acceptor.bind(endpoint);
			acceptor.listen();

			acceptor.close();
		}
		catch (exception &e)
		{
			throw std::runtime_error(std::string("Is server running already? ") + e.what());
		}

		daemonize();
		
		for (;;)
		{
			bool hupped = run_main_loop(address, port, nr_of_procs, nr_of_threads, run_as_user);
			if (hupped)
			{
				std::cerr << "Server was interrupted, will attempt to resume" << std::endl;
				continue;
			}
			
			break;
		}


		if (fs::exists(m_pid_file, ec))
			fs::remove(m_pid_file, ec);
		
		if (ec)
			std::cerr << "Removing pid file failed: " << ec.message() << std::endl;
	}

	return result;
}

int daemon::stop()
{
	int result = 1;

	if (pid_is_for_executable())
	{
		std::ifstream file(m_pid_file);
		if (not file.is_open())
			throw std::runtime_error("Failed to open pid file");

		int pid;
		file >> pid;
		file.close();

		result = ::kill(pid, SIGINT);
		if (result != 0)
			std::cerr << "Failed to stop process " << pid << ": " << strerror(errno) << std::endl;
		try
		{
			if (fs::exists(m_pid_file))
				fs::remove(m_pid_file);
		}
		catch (...)
		{
		}
	}
	else
		throw std::runtime_error("Not my pid file: " + m_pid_file);

	return result;
}

int daemon::status()
{
	int result;

	if (pid_is_for_executable())
	{
		std::cerr << "server is running" << std::endl;
		result = 0;
	}
	else
	{
		std::cerr << "server is not running" << std::endl;
		result = 1;
	}

	return result;
}

int daemon::reload()
{
	int result;

	if (pid_is_for_executable())
	{
		std::ifstream file(m_pid_file);
		if (not file.is_open())
			throw std::runtime_error("Failed to open pid file");

		int pid;
		file >> pid;

		result = ::kill(pid, SIGHUP);
	}
	else
	{
		std::cerr << "server is not running" << std::endl;
		result = 1;
	}

	return result;
}

void daemon::daemonize()
{
	int pid = fork();

	if (pid == -1)
	{
		std::cerr << "Fork failed" << std::endl;
		exit(1);
	}

	// exit the parent (=calling) process
	if (pid != 0)
		_exit(0);

	if (setsid() < 0)
	{
		std::cerr << "Failed to create process group: " << strerror(errno) << std::endl;
		exit(1);
	}

	// it is dubious if this is needed:
	signal(SIGHUP, SIG_IGN);

	// fork again, to avoid being able to attach to a terminal device
	pid = fork();

	if (pid == -1)
		std::cerr << "Fork failed" << std::endl;

	if (pid != 0)
		_exit(0);

	// write our pid to the pid file
	std::ofstream pidFile(m_pid_file);
	if (not pidFile.is_open())
	{
		std::cerr << "Failed to write to " << m_pid_file << ": " << strerror(errno) << std::endl;
		exit(1);
	}

	pidFile << getpid() << std::endl;
	pidFile.close();

	if (chdir("/") != 0)
	{
		std::cerr << "Cannot chdir to /: " << strerror(errno) << std::endl;
		exit(1);
	}

	// close stdin
	close(STDIN_FILENO);
	open("/dev/null", O_RDONLY);
}

void daemon::open_log_file()
{
	// open the log file
	int fd_out = open(m_stdout_log_file.c_str(), O_CREAT | O_APPEND | O_RDWR, 0644);
	if (fd_out < 0)
	{
		std::cerr << "Opening log file " << m_stdout_log_file << " failed" << std::endl;
		exit(1);
	}

	int fd_err;

	if (m_stderr_log_file == m_stdout_log_file)
		fd_err = fd_out;
	else
	{
		fd_err = open(m_stderr_log_file.c_str(), O_CREAT | O_APPEND | O_RDWR, 0644);
		if (fd_err < 0)
		{
			std::cerr << "Opening log file " << m_stderr_log_file << " failed" << std::endl;
			exit(1);
		}
	}

	// redirect stdout and stderr to the log file
	dup2(fd_out, STDOUT_FILENO);
	dup2(fd_err, STDERR_FILENO);

	// close the actual file descriptors to avoid leaks
	close(fd_out);
	if (fd_err != fd_out)
		close(fd_err);
}

bool daemon::run_main_loop(const std::string &address, uint16_t port, size_t nr_of_procs, size_t nr_of_threads, const std::string &run_as_user)
{
	int sig = 0;

	int restarts = 0;

	for (;;)
	{
		auto start = time(nullptr);

		open_log_file();

		if (sig == 0)
			std::cerr << "starting server" << std::endl;
		else
			std::cerr << "restarting server" << std::endl;

		std::cerr << "Listening to " << address << ':' << port << std::endl;

		sigset_t new_mask, old_mask;
		sigfillset(&new_mask);
		pthread_sigmask(SIG_BLOCK, &new_mask, &old_mask);

		preforked_server server([=,this]()
			{
			try
			{
				if (not run_as_user.empty())
				{
					struct passwd* pw = getpwnam(run_as_user.c_str());
					if (pw == NULL)
					{
						std::cerr << "Failed to set uid to " << run_as_user << ": " << strerror(errno) << std::endl;
						exit(1);
					}

					int ngroups = 0;
					if (getgrouplist(pw->pw_name, pw->pw_gid, nullptr, &ngroups) == -1 and ngroups > 0)
					{
						std::vector<gid_t> groups(ngroups);
						if (getgrouplist(pw->pw_name, pw->pw_gid, groups.data(), &ngroups) != -1 and
							setgroups(ngroups, groups.data()) == -1)
						{
							std::cerr << "Failed to set groups for " << run_as_user << ": " << strerror(errno) << std::endl;
							exit(1);
						}
					}

					if (setgid(pw->pw_gid) < 0)
					{
						std::cerr << "Failed to set gid for " << run_as_user << ": " << strerror(errno) << std::endl;
						exit(1);
					}

					if (setuid(pw->pw_uid) < 0)
					{
						std::cerr << "Failed to set uid to " << run_as_user << ": " << strerror(errno) << std::endl;
						exit(1);
					}
				}
				
				return m_factory();
			}
			catch (const exception& e)
			{
				std::cerr << "Failed to launch server: " << e.what() << std::endl;
				exit(1);
			} });

		std::thread t(std::bind(&zeep::http::preforked_server::run, &server, address, port, nr_of_procs, nr_of_threads));

		try
		{
			server.start();
		}
		catch (const exception &ex)
		{
			std::cerr << std::endl
					  << "Exception running server: " << std::endl
					  << ex.what() << std::endl
					  << std::endl;
			exit(1);
		}

		pthread_sigmask(SIG_SETMASK, &old_mask, 0);

		// Wait for signal indicating time to shut down.
		sigset_t wait_mask;
		sigemptyset(&wait_mask);
		sigaddset(&wait_mask, SIGINT);
		sigaddset(&wait_mask, SIGHUP);
		sigaddset(&wait_mask, SIGQUIT);
		sigaddset(&wait_mask, SIGTERM);
		sigaddset(&wait_mask, SIGCHLD);
		pthread_sigmask(SIG_BLOCK, &wait_mask, 0);

		sigwait(&wait_mask, &sig);

		pthread_sigmask(SIG_SETMASK, &old_mask, 0);

		server.stop();
		t.join();

		if (sig != SIGCHLD)
			break;

		int status, pid;
		pid = waitpid(-1, &status, WUNTRACED);

		if (pid != -1)
		{
			if (WIFSIGNALED(status))
				std::cerr << "child " << pid << " terminated by signal " << WTERMSIG(status) << std::endl;
			else
				std::cerr << "child terminated normally" << std::endl;
		}

		// did the client crash within the time window?
		if (time(nullptr) - start > m_restart_time_window)
		{
			restarts = 0; // no, it was outside, reset counter
			continue;
		}

		if (++restarts >= m_max_restarts)
		{
			std::cerr << "aborting due to excessive restarts" << std::endl;
			break;
		}
	}

	return sig == SIGHUP;
}

bool daemon::pid_is_for_executable()
{
	using namespace std::literals;

	bool result = false;

	if (fs::exists(m_pid_file))
	{
		std::ifstream pidfile(m_pid_file);
		if (not pidfile.is_open())
			throw std::runtime_error("Failed to open pid file " + m_pid_file + ": " + strerror(errno));

		int pid;
		pidfile >> pid;

		// if /proc/PID/exe points to our executable, this means we're already running
		char path[PATH_MAX] = "";
		if (readlink(("/proc/" + std::to_string(pid) + "/exe").c_str(), path, sizeof(path)) > 0)
		{
			char exe[PATH_MAX] = "";
			if (readlink("/proc/self/exe", exe, sizeof(exe)) == -1)
				throw std::runtime_error("could not get exe path ("s + strerror(errno) + ")");

			result = strcmp(exe, path) == 0 or
			         (ends_with(path, " (deleted)") and starts_with(path, exe));
		}
		else if (errno == ENOENT) // link file doesn't exist
			result = false;
		else
			throw std::runtime_error("Failed to read executable link : "s + strerror(errno));
	}

	return result;
}

#endif

} // namespace zeep::http<|MERGE_RESOLUTION|>--- conflicted
+++ resolved
@@ -62,26 +62,8 @@
 	}
 	else
 	{
-<<<<<<< HEAD
-		try
-		{
-			boost::asio::io_context io_context;
-			boost::asio::ip::tcp::endpoint endpoint;
-
-			try
-			{
-				endpoint = boost::asio::ip::tcp::endpoint(boost::asio::ip::make_address(address), port);
-			}
-			catch (const std::exception &)
-			{
-				boost::asio::ip::tcp::resolver resolver(io_context);
-				boost::asio::ip::tcp::resolver::query query(address, std::to_string(port));
-				endpoint = *resolver.resolve(query);
-			}
-=======
 		boost::asio::io_context io_context;
 		boost::asio::ip::tcp::endpoint endpoint;
->>>>>>> b93b0bfc
 
 		boost::system::error_code ec;
 		auto addr = boost::asio::ip::make_address(address, ec);
