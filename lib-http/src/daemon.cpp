// Copyright Maarten L. Hekkelman, Radboud University 2008-2013.
//        Copyright Maarten L. Hekkelman, 2014-2020
//  Distributed under the Boost Software License, Version 1.0.
//     (See accompanying file LICENSE_1_0.txt or copy at
//           http://www.boost.org/LICENSE_1_0.txt)

// Source code specifically for Unix/Linux
// Utilitie routines to build daemon processes

#ifndef _MSC_VER
#include <pwd.h>
#include <grp.h>
#include <sys/wait.h>
#endif

#include <fstream>
#include <filesystem>

#include <boost/algorithm/string.hpp>

#include <zeep/http/daemon.hpp>
#include <zeep/http/preforked-server.hpp>

#include "signals.hpp"

namespace ba = boost::algorithm;
namespace fs = std::filesystem;

using namespace std::literals;

namespace zeep::http
{

#if __APPLE__
int getgrouplist(const char *user, gid_t group, gid_t *groups, int *ngroups)
{
	return ::getgrouplist(user, (int)group, (int*)groups, ngroups);
}
#endif

daemon::daemon(server_factory_type&& factory, const std::string& pid_file,
	const std::string& stdout_log_file, const std::string& stderr_log_file)
	: m_factory(std::move(factory)), m_pid_file(pid_file)
	, m_stdout_log_file(stdout_log_file), m_stderr_log_file(stderr_log_file)
{
}

daemon::daemon(server_factory_type&& factory, const char* name)
	: daemon(std::forward<server_factory_type>(factory), "/var/run/"s + name,
		"/var/log/"s + name + "/access.log", "/var/log/"s + name + "/error.log")
{
}

int daemon::run_foreground(const std::string& address, uint16_t port)
{
	int result = 0;
	
	if (pid_is_for_executable())
	{
		std::cerr << "Server is already running." << std::endl;
		result = 1;
	}
	else
	{
        try
        {
            boost::asio::io_service io_service;
            boost::asio::ip::tcp::resolver resolver(io_service);

			boost::system::error_code ec;

            boost::asio::ip::tcp::endpoint endpoint(*resolver.resolve(address, std::to_string(port), ec));

            boost::asio::ip::tcp::acceptor acceptor(io_service);
            acceptor.open(endpoint.protocol());
            acceptor.set_option(boost::asio::ip::tcp::acceptor::reuse_address(true));
            acceptor.bind(endpoint);
            acceptor.listen();
            
            acceptor.close();
        }
        catch (exception& e)
        {
            throw std::runtime_error(std::string("Is server running already? ") + e.what());
        }
        
		signal_catcher sc;
		sc.block();

		std::unique_ptr<server> s(m_factory());
		s->bind(address, port);
		std::thread t(std::bind(&server::run, s.get(), 1));

		sc.unblock();

		sc.wait();

		s->stop();

		if (t.joinable())
			t.join();
	}
	
	return result;
}

#if _MSC_VER

int daemon::start(const std::string& address, uint16_t port, size_t nr_of_procs, size_t nr_of_threads, const std::string& run_as_user)
{
	assert(false);
	return -1;
}

int daemon::stop()
{
	return -1;
}

int daemon::status()
{
	return -1;
}

int daemon::reload()
{
	return -1;
}

bool daemon::pid_is_for_executable()
{
	return false;
}

void daemon::daemonize()
{
	assert(false);
}

#else 

int daemon::start(const std::string& address, uint16_t port, size_t nr_of_procs, size_t nr_of_threads, const std::string& run_as_user)
{
	int result = 0;
	
	if (pid_is_for_executable())
	{
		std::cerr << "Server is already running." << std::endl;
		result = 1;
	}
	else
	{
        if (fs::exists(m_pid_file))
            try { fs::remove(m_pid_file); } catch (...) {}

		fs::path pidDir = fs::path(m_pid_file).parent_path();
		if (not fs::is_directory(pidDir))
			fs::create_directories(pidDir);

		fs::path outLogDir = fs::path(m_stdout_log_file).parent_path();
		if (not fs::is_directory(outLogDir))
			fs::create_directories(outLogDir);
		
		fs::path errLogDir = fs::path(m_stderr_log_file).parent_path();
		if (not fs::is_directory(errLogDir))
			fs::create_directories(errLogDir);

        try
        {
            boost::asio::io_context io_context;

		    boost::asio::ip::tcp::endpoint endpoint(boost::asio::ip::make_address(address), port);

            boost::asio::ip::tcp::acceptor acceptor(io_context);
            acceptor.open(endpoint.protocol());
            acceptor.set_option(boost::asio::ip::tcp::acceptor::reuse_address(true));
            acceptor.bind(endpoint);
            acceptor.listen();
            
            acceptor.close();
        }
        catch (exception& e)
        {
            throw std::runtime_error(std::string("Is server running already? ") + e.what());
        }
        
       	daemonize();
        
        run_main_loop(address, port, nr_of_procs, nr_of_threads, run_as_user);
        
        if (fs::exists(m_pid_file))
            try { fs::remove(m_pid_file); } catch (...) {}
	}
	
	return result;
}

int daemon::stop()
{
    int result = 1;

    if (pid_is_for_executable())
    {
        std::ifstream file(m_pid_file);
        if (not file.is_open())
            throw std::runtime_error("Failed to open pid file");

        int pid;
        file >> pid;
        file.close();

	    result = ::kill(pid, SIGINT);
	    if (result != 0)
	        std::cerr << "Failed to stop process " << pid << ": " << strerror(errno) << std::endl;
        try
        {
            if (fs::exists(m_pid_file))
                fs::remove(m_pid_file);
        }
        catch (...) {}

    }
    else
        throw std::runtime_error("Not my pid file: " + m_pid_file);

    return result;
}

int daemon::status()
{
    int result;

    if (pid_is_for_executable())
    {
		std::cerr << "server is running" << std::endl;
        result = 0;
    }
    else
    {
		std::cerr << "server is not running" << std::endl;
        result = 1;
    }

    return result;
}

int daemon::reload()
{
    int result;

    if (pid_is_for_executable())
    {
        std::ifstream file(m_pid_file);
        if (not file.is_open())
            throw std::runtime_error("Failed to open pid file");

        int pid;
        file >> pid;

        result = ::kill(pid, SIGHUP);
    }
    else
    {
		std::cerr << "server is not running" << std::endl;
        result = 1;
    }

    return result;
}

<<<<<<< HEAD
int daemon::run_foreground(const std::string& address, uint16_t port)
{
	int result = 0;
	
	if (pid_is_for_executable())
	{
		std::cerr << "Server is already running." << std::endl;
		result = 1;
	}
	else
	{
        try
        {
            boost::asio::io_context io_context;
            boost::asio::ip::tcp::endpoint endpoint(boost::asio::ip::make_address(address), port);

            boost::asio::ip::tcp::acceptor acceptor(io_context);
            acceptor.open(endpoint.protocol());
            acceptor.set_option(boost::asio::ip::tcp::acceptor::reuse_address(true));
            acceptor.bind(endpoint);
            acceptor.listen();
            
            acceptor.close();
        }
        catch (exception& e)
        {
            throw std::runtime_error(std::string("Is server running already? ") + e.what());
        }
        
		sigset_t new_mask, old_mask;
		sigfillset(&new_mask);
		pthread_sigmask(SIG_BLOCK, &new_mask, &old_mask);

		std::unique_ptr<basic_server> s(m_factory());
		s->bind(address, port);
		std::thread t(std::bind(&basic_server::run, s.get(), 1));

		pthread_sigmask(SIG_SETMASK, &old_mask, 0);

		// Wait for signal indicating time to shut down.
		sigset_t wait_mask;
		sigemptyset(&wait_mask);
		sigaddset(&wait_mask, SIGINT);
		sigaddset(&wait_mask, SIGHUP);
		sigaddset(&wait_mask, SIGQUIT);
		sigaddset(&wait_mask, SIGTERM);
		pthread_sigmask(SIG_BLOCK, &wait_mask, 0);

		int sig;
		sigwait(&wait_mask, &sig);

		pthread_sigmask(SIG_SETMASK, &old_mask, 0);

		s->stop();

		if (t.joinable())
			t.join();
	}
	
	return result;
}

=======
>>>>>>> 4a1e6311
void daemon::daemonize()
{
    int pid = fork();

    if (pid == -1)
    {
        std::cerr << "Fork failed" << std::endl;
        exit(1);
    }

    // exit the parent (=calling) process
    if (pid != 0)
        _exit(0);

    if (setsid() < 0)
    {
        std::cerr << "Failed to create process group: " << strerror(errno) << std::endl;
        exit(1);
    }

    // it is dubious if this is needed:
    signal(SIGHUP, SIG_IGN);

    // fork again, to avoid being able to attach to a terminal device
    pid = fork();

    if (pid == -1)
        std::cerr << "Fork failed" << std::endl;

    if (pid != 0)
        _exit(0);

    // write our pid to the pid file
    std::ofstream pidFile(m_pid_file);
    if (not pidFile.is_open())
    {
        std::cerr << "Failed to write to " << m_pid_file << ": " << strerror(errno) << std::endl;
        exit(1);
    }

    pidFile << getpid() << std::endl;
    pidFile.close();

    if (chdir("/") != 0)
    {
        std::cerr << "Cannot chdir to /: " << strerror(errno) << std::endl;
        exit(1);
    }

    // close stdin
    close(STDIN_FILENO);
    open("/dev/null", O_RDONLY);
}

void daemon::open_log_file()
{
	// open the log file
	int fd_out = open(m_stdout_log_file.c_str(), O_CREAT|O_APPEND|O_RDWR, 0644);
	if (fd_out < 0)
	{
		std::cerr << "Opening log file " << m_stdout_log_file << " failed" << std::endl;
		exit(1);
	}

	int fd_err;

	if (m_stderr_log_file == m_stdout_log_file)
		fd_err = fd_out;
	else
	{
		fd_err = open(m_stderr_log_file.c_str(), O_CREAT|O_APPEND|O_RDWR, 0644);
		if (fd_err < 0)
		{
			std::cerr << "Opening log file " << m_stderr_log_file << " failed" << std::endl;
			exit(1);
		}
	}

	// redirect stdout and stderr to the log file
	dup2(fd_out, STDOUT_FILENO);
	dup2(fd_err, STDERR_FILENO);

	// close the actual file descriptors to avoid leaks
	close(fd_out);
	if (fd_err != fd_out)
		close(fd_err);
}

bool daemon::run_main_loop(const std::string& address, uint16_t port, size_t nr_of_procs, size_t nr_of_threads, const std::string& run_as_user)
{
	int sig = 0;

	int restarts = 0;

	for (;;)
	{
		auto start = time(nullptr);

		open_log_file();

		if (sig == 0)
			std::cerr << "starting server" << std::endl;
		else
			std::cerr << "restarting server" << std::endl;

		std::cerr << "Listening to " << address << ':' << port << std::endl;

		sigset_t new_mask, old_mask;
		sigfillset(&new_mask);
		pthread_sigmask(SIG_BLOCK, &new_mask, &old_mask);

		preforked_server server([=]()
		{
			try
			{
				if (not run_as_user.empty())
				{
					struct passwd* pw = getpwnam(run_as_user.c_str());
					if (pw == NULL)
					{
						std::cerr << "Failed to set uid to " << run_as_user << ": " << strerror(errno) << std::endl;
						exit(1);
					}

					int ngroups = 0;
					if (getgrouplist(pw->pw_name, pw->pw_gid, nullptr, &ngroups) == -1 and ngroups > 0)
					{
						std::vector<gid_t> groups(ngroups);
						if (getgrouplist(pw->pw_name, pw->pw_gid, groups.data(), &ngroups) != -1 and
							setgroups(ngroups, groups.data()) == -1)
						{
							std::cerr << "Failed to set groups for " << run_as_user << ": " << strerror(errno) << std::endl;
							exit(1);
						}
					}

					if (setgid(pw->pw_gid) < 0)
					{
						std::cerr << "Failed to set gid for " << run_as_user << ": " << strerror(errno) << std::endl;
						exit(1);
					}

					if (setuid(pw->pw_uid) < 0)
					{
						std::cerr << "Failed to set uid to " << run_as_user << ": " << strerror(errno) << std::endl;
						exit(1);
					}
				}
				
				return m_factory();
			}
			catch (const exception& e)
			{
				std::cerr << "Failed to launch server: " << e.what() << std::endl;
				exit(1);
			}
		});
		
		std::thread t(std::bind(&zeep::http::preforked_server::run, &server, address, port, nr_of_procs, nr_of_threads));
		
		try
		{
			server.start();
		}
		catch (const exception& ex)
		{
			std::cerr << std::endl
				<< "Exception running server: " << std::endl
				<< ex.what() << std::endl
				<< std::endl;
			exit(1);
		}

		pthread_sigmask(SIG_SETMASK, &old_mask, 0);

		// Wait for signal indicating time to shut down.
		sigset_t wait_mask;
		sigemptyset(&wait_mask);
		sigaddset(&wait_mask, SIGINT);
		sigaddset(&wait_mask, SIGHUP);
		sigaddset(&wait_mask, SIGQUIT);
		sigaddset(&wait_mask, SIGTERM);
		sigaddset(&wait_mask, SIGCHLD);
		pthread_sigmask(SIG_BLOCK, &wait_mask, 0);

		sigwait(&wait_mask, &sig);

		pthread_sigmask(SIG_SETMASK, &old_mask, 0);

		server.stop();
		t.join();

		if (sig != SIGCHLD)
			break;

		int status, pid;
		pid = waitpid(-1, &status, WUNTRACED);

		if (pid != -1)
		{
			if (WIFSIGNALED(status))
				std::cerr << "child " << pid << " terminated by signal " << WTERMSIG(status) << std::endl;
			else
				std::cerr << "child terminated normally" << std::endl;
		}

		// did the client crash within the time window?
		if (time(nullptr) - start > m_restart_time_window)
		{
			restarts = 0;		// no, it was outside, reset counter
			continue;
		}

		if (++restarts >= m_max_restarts)
		{
			std::cerr << "aborting due to excessive restarts" << std::endl;
			break;
		}
	}

	return sig == SIGHUP;
}

bool daemon::pid_is_for_executable()
{
	using namespace std::literals;

	bool result = false;

	if (fs::exists(m_pid_file))
	{
		std::ifstream pidfile(m_pid_file);
		if (not pidfile.is_open())
			throw std::runtime_error("Failed to open pid file " + m_pid_file + ": " + strerror(errno));

		int pid;
		pidfile >> pid;

		// if /proc/PID/exe points to our executable, this means we're already running
		char path[PATH_MAX] = "";
		if (readlink(("/proc/" + std::to_string(pid) + "/exe").c_str(), path, sizeof(path)) > 0)
		{
			char exe[PATH_MAX] = "";
			if (readlink("/proc/self/exe", exe, sizeof(exe)) == -1)
				throw std::runtime_error("could not get exe path ("s + strerror(errno) + ")");

			result = strcmp(exe, path) == 0 or
					 (ba::ends_with(path, " (deleted)") and ba::starts_with(path, exe));
		}
		else if (errno == ENOENT) // link file doesn't exist
			result = false;
		else
			throw std::runtime_error("Failed to read executable link : "s + strerror(errno));
	}

	return result;
}

#endif

}<|MERGE_RESOLUTION|>--- conflicted
+++ resolved
@@ -268,7 +268,6 @@
     return result;
 }
 
-<<<<<<< HEAD
 int daemon::run_foreground(const std::string& address, uint16_t port)
 {
 	int result = 0;
@@ -331,8 +330,6 @@
 	return result;
 }
 
-=======
->>>>>>> 4a1e6311
 void daemon::daemonize()
 {
     int pid = fork();
