--- conflicted
+++ resolved
@@ -550,14 +550,10 @@
 	std::string text = get_status_text(status);
 	result.m_content =
 		"<html><head><title>" + text + "</title></head><body><h1>" +
-<<<<<<< HEAD
  		std::to_string(status) + ' ' + text + "</h1></body></html>";
 
 	// try to parse the location URL, will fail if it is not valid
 	url url(location);
-=======
-		std::to_string(status) + ' ' + text + "</h1></body></html>";
->>>>>>> 680146ca
 
 	result.set_header("Location", location);
 	result.set_header("Content-Length", std::to_string(result.m_content.length()));
