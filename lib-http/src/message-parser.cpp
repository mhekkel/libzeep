--- conflicted
+++ resolved
@@ -132,54 +132,7 @@
 		
 		case 20:
 			if (ch == '\n')
-<<<<<<< HEAD
-			{
-				result = true;
-
-				for (std::vector<header>::iterator h = m_headers.begin(); h != m_headers.end(); ++h)
-				{
-					if (iequals(h->name, "Transfer-Encoding") and iequals(h->value, "chunked"))
-					{
-						m_parser = &parser::parse_chunk;
-						m_state = 0;
-						m_parsing_content = true;
-						break;
-					}
-
-					if (iequals(h->name, "Content-Length"))
-					{
-						std::stringstream s(h->value);
-						s >> m_chunk_size;
-
-						if (m_chunk_size > 0)
-						{
-							m_parser = &parser::parse_content;
-							m_parsing_content = true;
-							m_payload.reserve(m_chunk_size);
-						}
-						else
-							m_parsing_content = false;
-					
-						break;
-					}
-					
-					if (iequals(h->name, "Connection") and iequals(h->value, "Close") and (m_method == "POST" or m_method == "PUT"))
-					{
-						m_parser = &parser::parse_content;
-						m_parsing_content = true;
-					}
-
-					// Apparently, a content-length is not required to indicate there is content...
-					if (iequals(h->name, "Content-Type"))
-					{
-						m_parser = &parser::parse_content;
-						m_parsing_content = true;
-					}
-				}
-			}
-=======
 				result = post_process_headers();
->>>>>>> 612d3568
 			else
 				result = false;
 			break;
@@ -351,22 +304,23 @@
 	}
 
 	parse_result result = indeterminate;
-	
-	bool is_parsing_content = m_parsing_content;
-	while (text.in_avail() > 0 and result == indeterminate)
-	{
-		result = (this->*m_parser)(static_cast<char>(text.sbumpc()));
-
-		if (result and is_parsing_content == false and m_parsing_content == true)
+
+	if (m_http_version_major == 0 and m_http_version_minor == 9)
+		result = true;
+	else
+	{
+		bool is_parsing_content = m_parsing_content;
+		while (text.in_avail() > 0 and result == indeterminate)
 		{
-			is_parsing_content = true;
-			result = indeterminate;
+			result = (this->*m_parser)(static_cast<char>(text.sbumpc()));
+
+			if (result and is_parsing_content == false and m_parsing_content == true)
+			{
+				is_parsing_content = true;
+				result = indeterminate;
+			}
 		}
 	}
-
-	// If no content-length was given, assume we have all data.
-	if (result == indeterminate and m_chunk_size == 0)
-		result = true;
 
 	return result;
 }
@@ -483,24 +437,17 @@
 		m_parsing_content = false;
 	}
 
-	parse_result result;
-
-	if (m_http_version_major == 0 and m_http_version_minor == 9)
-		result = true;
-	else
-	{
-		result = indeterminate;
-
-		bool is_parsing_content = m_parsing_content;
-		while (text.in_avail() and result == indeterminate)
+	parse_result result = indeterminate;
+
+	bool is_parsing_content = m_parsing_content;
+	while (text.in_avail() and result == indeterminate)
+	{
+		result = (this->*m_parser)(static_cast<char>(text.sbumpc()));
+
+		if (result and is_parsing_content == false and m_parsing_content == true)
 		{
-			result = (this->*m_parser)(static_cast<char>(text.sbumpc()));
-
-			if (result and is_parsing_content == false and m_parsing_content == true)
-			{
-				is_parsing_content = true;
-				result = indeterminate;
-			}
+			is_parsing_content = true;
+			result = indeterminate;
 		}
 	}
 
