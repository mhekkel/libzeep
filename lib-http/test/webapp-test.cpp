#include <boost/asio.hpp>

#define BOOST_TEST_MODULE WebApp_Test
#include <boost/test/included/unit_test.hpp>

#include <random>

#include <zeep/crypto.hpp>
#include <zeep/streambuf.hpp>
#include <zeep/exception.hpp>
#include <zeep/http/daemon.hpp>
#include <zeep/http/html-controller.hpp>
#include <zeep/http/message-parser.hpp>
#include <zeep/http/server.hpp>

#include "client-test-code.hpp"
#include "../src/signals.hpp"

using namespace std;
namespace z = zeep;
namespace zx = zeep::xml;

using webapp = zeep::http::html_controller;

void compare(zeep::xml::document& a, zeep::xml::document& b)
{
	BOOST_CHECK_EQUAL(a, b);
	if (a != b)
	{
		cerr << string(80, '-') << endl
			 << a << endl
			 << string(80, '-') << endl
			 << b << endl
			 << string(80, '-') << endl;
	}
}

BOOST_AUTO_TEST_CASE(webapp_1)
{
	class my_webapp : public webapp
	{
	  public:
		my_webapp() {
			// mount("test", &my_webapp::handle_test);
			mount_get("test", &my_webapp::handle_get_test);
			mount_post("test", &my_webapp::handle_post_test);
		}

		virtual void handle_test(const zeep::http::request& request, const zeep::http::scope& scope, zeep::http::reply& reply)
		{
			reply = zeep::http::reply::stock_reply(zeep::http::ok);
		}

		virtual void handle_get_test(const zeep::http::request& request, const zeep::http::scope& scope, zeep::http::reply& reply)
		{
			reply = zeep::http::reply::stock_reply(zeep::http::ok);
			reply.set_content("get", "text/plain");
		}

		virtual void handle_post_test(const zeep::http::request& request, const zeep::http::scope& scope, zeep::http::reply& reply)
		{
			reply = zeep::http::reply::stock_reply(zeep::http::ok);
			reply.set_content("post", "text/plain");
		}

	} app;

	zeep::http::request req("GET", "/test", { 1, 0 });

	zeep::http::reply rep;

	app.handle_request(req, rep);
	BOOST_CHECK_EQUAL(rep.get_status(), zeep::http::ok);
	BOOST_CHECK_EQUAL(rep.get_content(), "get");

	req.set_method("POST");
	app.handle_request(req, rep);
	BOOST_CHECK_EQUAL(rep.get_status(), zeep::http::ok);
	BOOST_CHECK_EQUAL(rep.get_content(), "post");

	req.set_method("DELETE");
	app.handle_request(req, rep);
	BOOST_CHECK_EQUAL(rep.get_status(), zeep::http::not_found);
}

// BOOST_AUTO_TEST_CASE(webapp_2)
// {
// 	webapp app;

// 	app.mount("test", &zeep::http::controller::handle_file);

// 	zeep::http::request req;
// 	req.method = zeep::"GET";
// 	req.set_uri("/test");

// 	zeep::http::reply rep;

// 	app.handle_request(req, rep);

// 	BOOST_CHECK_EQUAL(rep.get_status(), zeep::http::internal_server_error);
// }

// BOOST_AUTO_TEST_CASE(webapp_4)
// {
// 	using namespace zeep::xml::literals;

// 	webapp app;
// 	zx::document doc;

// 	app.load_template("fragment-file :: frag1", doc);

// 	auto test1 = R"(<?xml version="1.0"?>
// <div>fragment-1</div>)"_xml;

// 	compare(doc, test1);

// 	doc.clear();

// 	app.load_template("fragment-file :: #frag2", doc);

// 	auto test2 = R"(<?xml version="1.0"?>
// <div>fragment-2</div>)"_xml;

// 	compare(doc, test2);
	
// }

// test various ways of mounting handlers
BOOST_AUTO_TEST_CASE(webapp_5)
{
	class my_webapp : public webapp
	{
	  public:
		my_webapp() {
			mount("test", &my_webapp::handle_test1);
			mount("*/*.x", &my_webapp::handle_test2);
			mount("**/*.x", &my_webapp::handle_test2b);
			mount("test/*", &my_webapp::handle_test3);
			mount("test/**", &my_webapp::handle_test4);

			mount("{css,scripts}/", &my_webapp::handle_testf);
		}

		virtual void handle_test1(const zeep::http::request& request, const zeep::http::scope& scope, zeep::http::reply& reply)
		{
			reply = zeep::http::reply::stock_reply(zeep::http::ok);
			reply.set_content("1", "text/plain");
		}

		virtual void handle_test2(const zeep::http::request& request, const zeep::http::scope& scope, zeep::http::reply& reply)
		{
			reply = zeep::http::reply::stock_reply(zeep::http::ok);
			reply.set_content("2", "text/plain");
		}

		virtual void handle_test2b(const zeep::http::request& request, const zeep::http::scope& scope, zeep::http::reply& reply)
		{
			reply = zeep::http::reply::stock_reply(zeep::http::ok);
			reply.set_content("2b", "text/plain");
		}

		virtual void handle_test3(const zeep::http::request& request, const zeep::http::scope& scope, zeep::http::reply& reply)
		{
			reply = zeep::http::reply::stock_reply(zeep::http::ok);
			reply.set_content("3", "text/plain");
		}

		virtual void handle_test4(const zeep::http::request& request, const zeep::http::scope& scope, zeep::http::reply& reply)
		{
			reply = zeep::http::reply::stock_reply(zeep::http::ok);
			reply.set_content("4", "text/plain");
		}

		virtual void handle_testf(const zeep::http::request& request, const zeep::http::scope& scope, zeep::http::reply& reply)
		{
			reply = zeep::http::reply::stock_reply(zeep::http::ok);
			reply.set_content("f", "text/plain");
		}


	} app;

	zeep::http::request req("GET", "/test");
	zeep::http::reply rep;

	app.handle_request(req, rep);
	BOOST_CHECK_EQUAL(rep.get_status(), zeep::http::ok);
	BOOST_CHECK_EQUAL(rep.get_content(), "1");

	req.set_uri("/test/x");
	app.handle_request(req, rep);
	BOOST_CHECK_EQUAL(rep.get_status(), zeep::http::ok);
	BOOST_CHECK_EQUAL(rep.get_content(), "3");

	req.set_uri("/test/x/x");
	app.handle_request(req, rep);
	BOOST_CHECK_EQUAL(rep.get_status(), zeep::http::ok);
	BOOST_CHECK_EQUAL(rep.get_content(), "4");

	req.set_uri("iew.x");
	app.handle_request(req, rep);
	BOOST_CHECK_EQUAL(rep.get_status(), zeep::http::ok);
	BOOST_CHECK_EQUAL(rep.get_content(), "2b");

	req.set_uri("x/iew.x");
	app.handle_request(req, rep);
	BOOST_CHECK_EQUAL(rep.get_status(), zeep::http::ok);
	BOOST_CHECK_EQUAL(rep.get_content(), "2");

	req.set_uri("x/x/iew.x");
	app.handle_request(req, rep);
	BOOST_CHECK_EQUAL(rep.get_status(), zeep::http::ok);
	BOOST_CHECK_EQUAL(rep.get_content(), "2b");

	req.set_uri("css/styles/my-style.css");
	app.handle_request(req, rep);
	BOOST_CHECK_EQUAL(rep.get_status(), zeep::http::ok);
	BOOST_CHECK_EQUAL(rep.get_content(), "f");

	req.set_uri("scripts/x.js");
	app.handle_request(req, rep);
	BOOST_CHECK_EQUAL(rep.get_status(), zeep::http::ok);
	BOOST_CHECK_EQUAL(rep.get_content(), "f");
}

class hello_controller : public zeep::http::html_controller
{
	public:
	hello_controller()
		: zeep::http::html_controller("/")
	{
		mount("", &hello_controller::handle_index);
	}

	void handle_index(const zeep::http::request& req, const zeep::http::scope& scope, zeep::http::reply& rep)
	{
		rep = zeep::http::reply::stock_reply(zeep::http::ok);
		rep.set_content("Hello", "text/plain");
	}
};

BOOST_AUTO_TEST_CASE(webapp_8)
{
	// start up a http server with a html_controller and stop it again

	zeep::http::daemon d([]() {
		auto server = new zeep::http::server;
		server->add_controller(new hello_controller());
		return server;
	}, "zeep-http-test");

	std::random_device rng;
	uint16_t port = 1024 + (rng() % 10240);

	std::thread t(std::bind(&zeep::http::daemon::run_foreground, d, "::", port));

	std::cerr << "started daemon at port " << port << std::endl;

<<<<<<< HEAD
	std::this_thread::sleep_for(std::chrono::seconds(1));
=======
	using namespace std::chrono_literals;
	std::this_thread::sleep_for(2s);
>>>>>>> 4a1e6311

	try
	{
		auto reply = simple_request(port, "GET / HTTP/1.0\r\n\r\n");

		BOOST_TEST(reply.get_status() == zeep::http::ok);
		BOOST_TEST(reply.get_content() == "Hello");
	}
	catch (const std::exception& ex)
	{
		std::cerr << ex.what() << std::endl;
	}

	zeep::signal_catcher::signal_hangup(t);

	t.join();

}

BOOST_AUTO_TEST_CASE(webapp_10)
{
    zeep::http::server srv;

	srv.add_controller(new hello_controller());

	std::thread t([&srv]() mutable {
<<<<<<< HEAD
		std::this_thread::sleep_for(std::chrono::seconds(1));
=======
		
		using namespace std::chrono_literals;
		std::this_thread::sleep_for(2s);

>>>>>>> 4a1e6311
		srv.stop();
	});

    srv.bind("::", 8080);
    srv.run(2);

	t.join();
}<|MERGE_RESOLUTION|>--- conflicted
+++ resolved
@@ -256,12 +256,8 @@
 
 	std::cerr << "started daemon at port " << port << std::endl;
 
-<<<<<<< HEAD
-	std::this_thread::sleep_for(std::chrono::seconds(1));
-=======
 	using namespace std::chrono_literals;
 	std::this_thread::sleep_for(2s);
->>>>>>> 4a1e6311
 
 	try
 	{
@@ -288,14 +284,10 @@
 	srv.add_controller(new hello_controller());
 
 	std::thread t([&srv]() mutable {
-<<<<<<< HEAD
-		std::this_thread::sleep_for(std::chrono::seconds(1));
-=======
 		
 		using namespace std::chrono_literals;
 		std::this_thread::sleep_for(2s);
 
->>>>>>> 4a1e6311
 		srv.stop();
 	});
 
