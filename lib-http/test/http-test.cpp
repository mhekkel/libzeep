--- conflicted
+++ resolved
@@ -137,12 +137,8 @@
 
 	std::cerr << "started daemon at port " << port << std::endl;
 
-<<<<<<< HEAD
-	std::this_thread::sleep_for(std::chrono::seconds(1));
-=======
 	using namespace std::chrono_literals;
 	std::this_thread::sleep_for(1s);
->>>>>>> 4a1e6311
 
 	try
 	{
@@ -210,12 +206,8 @@
 
 	std::cerr << "started daemon at port " << port << std::endl;
 
-<<<<<<< HEAD
-	std::this_thread::sleep_for(std::chrono::seconds(1));
-=======
 	using namespace std::chrono_literals;
 	std::this_thread::sleep_for(1s);
->>>>>>> 4a1e6311
 
 	try
 	{
