--- conflicted
+++ resolved
@@ -38,17 +38,10 @@
 
 struct Hit
 {
-					Hit() {}
-
-					Hit(string db, string id, string title, float score)
-						: db(db), id(id), title(title), score(score) {}
-
 	string			db;
 	string			id;
-	const string	title;
+	string			title;
 	float			score;
-<<<<<<< HEAD
-=======
 	int				v_int;
 	unsigned int	v_uint;
 	long			v_long;
@@ -65,8 +58,6 @@
 	boost::posix_time::ptime v_ptime;
 	boost::optional<string>  opt_text;
 
-					Hit() : score(0) {}
-	
 	template<class Archive>
 	void serialize(Archive& ar, const unsigned int version)
 	{
@@ -90,7 +81,6 @@
 		   & BOOST_SERIALIZATION_NVP(opt_text)
 		;
 	}
->>>>>>> 1a05651b
 };
 
 // and the FindResult type.
@@ -129,10 +119,11 @@
 {
 	static void serialize(Archive& ar, WSSearchNS::Hit& hit)
 				{
-					ar & BOOST_SERIALIZATION_NVP(hit.db)
-						& BOOST_SERIALIZATION_NVP(hit.id)
-						& BOOST_SERIALIZATION_NVP(hit.title)
-						& BOOST_SERIALIZATION_NVP(hit.score);
+//					ar & BOOST_SERIALIZATION_NVP(hit.db)
+//						& BOOST_SERIALIZATION_NVP(hit.id)
+//						& BOOST_SERIALIZATION_NVP(hit.title)
+//						& BOOST_SERIALIZATION_NVP(hit.score);
+					hit.serialize(ar, 0);
 				}
 };
 
@@ -178,14 +169,12 @@
 							int							maxresultcount,
 							WSSearchNS::FindResult&		out);
 
-<<<<<<< HEAD
-	void				Test(const string& in, pair<int,int>& out);
-=======
+	void				PairTest(const string& in, pair<int,int>& out);
+
 	void				DateTimeTest(
 							const boost::posix_time::ptime&
 														in,
 							boost::posix_time::ptime&	out);
->>>>>>> 1a05651b
 
 	void				ForceStop(string&				out);
 
@@ -260,11 +249,11 @@
 	
 	register_action("ForceStop", this, &my_server::ForceStop, kForceStopParameterNames);
 
-	const char* kTestParameterNames[] = {
+	const char* kPairTestParameterNames[] = {
 		"in", "out"
 	};
 
-	register_action("Test", this, &my_server::Test, kTestParameterNames);
+	register_action("PairTest", this, &my_server::PairTest, kPairTestParameterNames);
 }
 
 void my_server::ListDatabanks(
@@ -302,43 +291,36 @@
 	// mock up some fake answer...
 	out.count = 3;
 
-<<<<<<< HEAD
-	WSSearchNS::Hit h1("sprot", "104k_thepa", "bla bla bla",  1.0f);
-	out.hits.push_back(h1);
-
-	WSSearchNS::Hit h2("sprot", "108_lyces", "aap <&> noot mies", 0.8f);
-	out.hits.push_back(h2);
-}
-
-void my_server::Test(const string& in, pair<int,int>& out)
-{
-	out.first = out.second = 1;
-=======
-	WSSearchNS::Hit h;
+	WSSearchNS::Hit h = {};
+
 	h.db = "sprot";
 	h.id = "104k_thepa";
+	h.title = "bla bla bla";
 	h.score = 1.0f;
-	h.title = "bla bla bla";
 	h.v_ptime = boost::posix_time::microsec_clock::universal_time();
 	
 	out.hits.push_back(h);
 
 	h.db = "sprot";
 	h.id = "108_lyces";
+	h.title = "aap <&> noot mies";
 	h.score = 0.8f;
-	h.title = "aap <&> noot mies";
 	h.opt_text = "Hallóóów";
 	
 	out.hits.push_back(h);
 
 	h.db = "param";
 	h.id = "param-id";
+	h.title = m_param;
 	h.score = 0.6f;
-	h.title = m_param;
 	h.opt_text.reset();
 	
 	out.hits.push_back(h);
->>>>>>> 1a05651b
+}
+
+void my_server::PairTest(const string& in, pair<int,int>& out)
+{
+	out.first = out.second = 1;
 }
 
 void my_server::DateTimeTest(
