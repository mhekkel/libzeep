--- conflicted
+++ resolved
@@ -244,13 +244,55 @@
 		COMPONENT Devel
 )
 
+# Documentation
+find_program(DOXYGEN doxygen)
+find_program(QUICKBOOK quickbook)
+find_program(XSLTPROC xsltproc)
+find_program(FOP fop)
+find_program(BJAM bjam)
+
+if(DOXYGEN AND QUICKBOOK AND XSLTPROC AND FOP AND BJAM)
+      option(ZEEP_BUILD_DOC "Build documentation" OFF)
+
+      if(ZEEP_BUILD_DOC)
+              make_directory(doc)
+              configure_file(${CMAKE_SOURCE_DIR}/doc/Jamfile.v2.in ${CMAKE_SOURCE_DIR}/doc/Jamfile.v2 @ONLY)
+              add_custom_command(OUTPUT ${CMAKE_SOURCE_DIR}/doc/html/index.html
+                      COMMAND ${BJAM} ${CMAKE_SOURCE_DIR}/doc
+                      DEPENDS ${CMAKE_SOURCE_DIR}/doc/Jamfile.v2)
+              add_custom_target(doc ALL DEPENDS ${CMAKE_SOURCE_DIR}/doc/html/index.html)
+              install(DIRECTORY ${CMAKE_SOURCE_DIR}/doc/html DESTINATION ${CMAKE_INSTALL_DOCDIR}/${PACKAGE_NAME})
+      endif()
+else()
+      message(WARNING "Cannot create documentation since the following applications could not be found:")
+
+      if(NOT DOXYGEN)
+              message(WARNING " => doxygen")
+      endif()
+      if(NOT QUICKBOOK)
+              message(WARNING " => quickbook")
+      endif()
+      if(NOT XSLTPROC)
+              message(WARNING " => xsltproc")
+      endif()
+      if(NOT FOP)
+              message(WARNING " => fop")
+      endif()
+      if(NOT BJAM)
+              message(WARNING " => bjam")
+      endif()
+endif()
+
+# Test applications
+
+option(ZEEP_BUILD_TESTS "Build test exectuables" OFF)
+
 if(ZEEP_BUILD_TESTS)
 
 	# data files for the parser test
 
 	add_library(client_test OBJECT ${CMAKE_SOURCE_DIR}/lib-http/test/client-test-code.cpp)
 
-<<<<<<< HEAD
 	# data files for the parser test
 	set(XML_CONF_TAR ${CMAKE_SOURCE_DIR}/lib-xml/test/XML-Test-Suite.tbz)
 	set(XML_CONF_FILE ${CMAKE_SOURCE_DIR}/lib-xml/test/XML-Test-Suite/xmlconf/xmlconf.xml)
@@ -263,7 +305,6 @@
 				add_custom_command(OUTPUT ${XML_CONF_FILE}
 					COMMAND ${TAR} xf ${XML_CONF_TAR}
 					WORKING_DIRECTORY ${CMAKE_SOURCE_DIR}/lib-xml/test/)
-				add_custom_target(XML_CONF ALL DEPENDS ${XML_CONF_FILE})
 			else()
 				message(FATAL_ERROR "Please extract the archive ${XML_CONF_TAR} manually or update your cmake version to at least 3.18")
 			endif()
@@ -272,13 +313,9 @@
 				DESTINATION ${CMAKE_SOURCE_DIR}/lib-xml/test/
 				VERBOSE)
 		endif()
-=======
-	if (NOT EXISTS ${CMAKE_SOURCE_DIR}/lib-xml/test/XML-Test-Suite/xmlconf/xmlconf.xml)
-		file(ARCHIVE_EXTRACT INPUT ${CMAKE_SOURCE_DIR}/lib-xml/test/XML-Test-Suite.tbz
-			DESTINATION ${CMAKE_SOURCE_DIR}/lib-xml/test/
-			VERBOSE)
->>>>>>> 5bb19a31
 	endif()
+
+	add_custom_target(XML_CONF ALL DEPENDS ${XML_CONF_FILE})
 
 	#  unit parser serializer xpath json crypto http processor webapp soap rest security uri
 
@@ -351,12 +388,8 @@
 				ibm-valid-P28-ibm28v02.xml ibm-valid-P29-ibm29v01.xml ibm-valid-P29-ibm29v02.xml
 				ibm-1-1-valid-P03-ibm03v09.xml rmt-e2e-34 rmt-e2e-55 rmt-054 rmt-ns10-006 rmt-e3e-13)
 			list(TRANSFORM ZEEP_TEST_ARGS PREPEND "--questionable=")
-<<<<<<< HEAD
 			list(PREPEND ZEEP_TEST_ARGS ${XML_CONF_FILE})
 			add_dependencies(${ZEEP_TEST} XML_CONF)
-=======
-			list(PREPEND ZEEP_TEST_ARGS ${CMAKE_SOURCE_DIR}/lib-xml/test/XML-Test-Suite/xmlconf/xmlconf.xml)
->>>>>>> 5bb19a31
 		else()
 			set(ZEEP_TEST_ARGS "")
 		endif()
