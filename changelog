--- conflicted
+++ resolved
@@ -1,12 +1,10 @@
-<<<<<<< HEAD
-Version 6.0.4.1
-- Do not try to build examples, that only works after installing
-=======
 Version 6.0.5
 - Fix SONAME (should have been updated to 6 of course)
 - Changed code in format to no longer use std::codecvt_utf8
 - support for building with stand alone ASIO
->>>>>>> 5d867b14
+
+Version 6.0.4.1
+- Do not try to build examples, that only works after installing
 
 Version 6.0.4
 - Fix message parser to accept HTTP messages without a
