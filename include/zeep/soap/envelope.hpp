// Copyright Maarten L. Hekkelman, Radboud University 2008-2013.
//        Copyright Maarten L. Hekkelman, 2014-2019
//  Distributed under the Boost Software License, Version 1.0.
//     (See accompanying file LICENSE_1_0.txt or copy at
//           http://www.boost.org/LICENSE_1_0.txt)

///

#pragma once

#include <zeep/xml/document.hpp>
#include <zeep/exception.hpp>

/// Envelope is a wrapper around a SOAP envelope. Use it for
/// input and output of correctly formatted SOAP messages.

<<<<<<< HEAD
namespace zeep::http
=======
namespace zeep::http::soap
>>>>>>> b9b3772b
{

class envelope : public boost::noncopyable
{
  public:
	/// \brief Create an empty envelope
	envelope();

	/// \brief Parse a SOAP message from the payload received from a client,
	/// throws an exception if the envelope is empty or invalid.
	envelope(std::string& payload);

	// /// \brief Parse a SOAP message received from a client,
	// /// throws an exception if the envelope is empty or invalid.
	// envelope(xml::document& data);

	/// \brief The request element as contained in the original SOAP message
	xml::element& request() { return *m_request; }

  private:
	xml::document m_payload;
	xml::element* m_request;
};

/// Wrap data into a SOAP envelope
///
/// \param    data  The xml::element object to wrap into the envelope
/// \return   A new xml::element object containing the envelope.
xml::element make_envelope(xml::element&& data);
// xml::element make_envelope(const xml::element& data);

/// Create a standard SOAP Fault message for the string parameter
///
/// \param    message The string object containing a descriptive error message.
/// \return   A new xml::element object containing the fault envelope.
xml::element make_fault(const std::string& message);
/// Create a standard SOAP Fault message for the exception object
///
/// \param    ex The exception object that was catched.
/// \return   A new xml::element object containing the fault envelope.
xml::element make_fault(const std::exception& ex);

} // namespace zeep::soap<|MERGE_RESOLUTION|>--- conflicted
+++ resolved
@@ -14,11 +14,7 @@
 /// Envelope is a wrapper around a SOAP envelope. Use it for
 /// input and output of correctly formatted SOAP messages.
 
-<<<<<<< HEAD
-namespace zeep::http
-=======
 namespace zeep::http::soap
->>>>>>> b9b3772b
 {
 
 class envelope : public boost::noncopyable
