--- conflicted
+++ resolved
@@ -95,27 +95,6 @@
 /// \param data			The string containing data to decode
 std::string decode_hex(std::string_view data);
 
-<<<<<<< HEAD
-// perhaps not the most logical of all locations:
-
-/// \brief Decode a URL using the RFC rules
-/// \param s  The URL that needs to be decoded
-/// \return	  The decoded URL
-std::string decode_url(std::string_view s);
-
-/// \brief Encode a URL using the RFC rules
-/// \param s  The URL that needs to be encoded
-/// \return	  The encoded URL
-std::string encode_url(std::string_view s);
-
-/// \brief Check if a URL contains only valid characters
-/// \param url The URL to check
-/// \return    Returns true if the URL is valid
-
-bool is_valid_url(const std::string& url);
-
-=======
->>>>>>> 6c5a5649
 // --------------------------------------------------------------------
 // random bytes
 
