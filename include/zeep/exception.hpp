--- conflicted
+++ resolved
@@ -15,10 +15,7 @@
 namespace zeep
 {
 
-<<<<<<< HEAD
-=======
 /// \brief base class of the exceptions thrown by libzeep
->>>>>>> 4f6c7dcf
 class exception : public std::exception
 {
   public:
