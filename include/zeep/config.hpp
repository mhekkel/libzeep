--- conflicted
+++ resolved
@@ -33,11 +33,8 @@
 #define WEBAPP_USES_RESOURCES 0
 #endif
 
-<<<<<<< HEAD
-=======
 /// The current version of libzeep
 
->>>>>>> 4f6c7dcf
 #define LIBZEEP_VERSION_MAJOR 5
 
 // see if we're using Visual C++, if so we have to include
