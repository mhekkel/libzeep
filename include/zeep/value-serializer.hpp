//        Copyright Maarten L. Hekkelman, 2014-2022
// Distributed under the Boost Software License, Version 1.0.
//    (See accompanying file LICENSE_1_0.txt or copy at
//          http://www.boost.org/LICENSE_1_0.txt)

#pragma once

/*! \file zeep/value-serializer.hpp
    \brief File containing the common serialization code in libzeep

    Serialization in libzeep is used by both the XML and the JSON sub libraries.
    Code that is common is found here.
*/

#include <zeep/config.hpp>

#include <iomanip>
#include <map>
#include <regex>

#include <zeep/exception.hpp>

#if __has_include(<date/date.h>)
#include <date/date.h>
#endif

namespace zeep
{

// --------------------------------------------------------------------
/// \brief A template boilerplate for conversion of basic types to or
/// from strings.
///
/// Each specialization should provide a static to_string and a from_string
/// method as well as a type_name method. This type_name is used in e.g.
/// constructing WSDL files.

template <typename T, typename = void>
struct value_serializer;

template <>
struct value_serializer<bool>
{
	static constexpr const char *type_name() { return "xsd:boolean"; }
	static std::string to_string(bool value) { return value ? "true" : "false"; }
	static bool from_string(const std::string &value) { return value == "true" or value == "1" or value == "yes"; }
};

template <>
struct value_serializer<std::string>
{
	static constexpr const char *type_name() { return "xsd:string"; }
	static std::string to_string(const std::string &value) { return value; }
	static std::string from_string(const std::string &value) { return value; }
};

template <>
struct value_serializer<int8_t>
{
	static constexpr const char *type_name() { return "xsd:byte"; }
	static std::string to_string(int8_t value) { return std::to_string(value); }
	static int8_t from_string(const std::string &value) { return static_cast<int8_t>(std::stoi(value)); }
};

template <>
struct value_serializer<uint8_t>
{
	static constexpr const char *type_name() { return "xsd:unsignedByte"; }
	static std::string to_string(uint8_t value) { return std::to_string(value); }
	static uint8_t from_string(const std::string &value) { return static_cast<uint8_t>(std::stoul(value)); }
};

template <>
struct value_serializer<int16_t>
{
	static constexpr const char *type_name() { return "xsd:short"; }
	static std::string to_string(int16_t value) { return std::to_string(value); }
	static int16_t from_string(const std::string &value) { return static_cast<int16_t>(std::stoi(value)); }
};

template <>
struct value_serializer<uint16_t>
{
	static constexpr const char *type_name() { return "xsd:unsignedShort"; }
	static std::string to_string(uint16_t value) { return std::to_string(value); }
	static uint16_t from_string(const std::string &value) { return static_cast<uint16_t>(std::stoul(value)); }
};

template <>
struct value_serializer<int32_t>
{
	static constexpr const char *type_name() { return "xsd:int"; }
	static std::string to_string(int32_t value) { return std::to_string(value); }
	static int32_t from_string(const std::string &value) { return std::stoi(value); }
};

template <>
struct value_serializer<uint32_t>
{
	static constexpr const char *type_name() { return "xsd:unsignedInt"; }
	static std::string to_string(uint32_t value) { return std::to_string(value); }
	static uint32_t from_string(const std::string &value) { return static_cast<uint32_t>(std::stoul(value)); }
};

template <>
struct value_serializer<int64_t>
{
	static constexpr const char *type_name() { return "xsd:long"; }
	static std::string to_string(int64_t value) { return std::to_string(value); }
	static int64_t from_string(const std::string &value) { return static_cast<int64_t>(std::stoll(value)); }
};

template <>
struct value_serializer<uint64_t>
{
	static constexpr const char *type_name() { return "xsd:unsignedLong"; }
	static std::string to_string(uint64_t value) { return std::to_string(value); }
	static uint64_t from_string(const std::string &value) { return static_cast<uint64_t>(std::stoull(value)); }
};

template <>
struct value_serializer<float>
{
	static constexpr const char *type_name() { return "xsd:float"; }
	// static std::string to_string(float value)				{ return std::to_string(value);	}
	static std::string to_string(float value)
	{
		std::ostringstream s;
		s << value;
		return s.str();
	}
	static float from_string(const std::string &value) { return std::stof(value); }
};

template <>
struct value_serializer<double>
{
	static constexpr const char *type_name() { return "xsd:double"; }
	// static std::string to_string(double value)				{ return std::to_string(value);	}
	static std::string to_string(double value)
	{
		std::ostringstream s;
		s << value;
		return s.str();
	}
	static double from_string(const std::string &value) { return std::stod(value); }
};

/// \brief value_serializer for enum values
///
/// This class is used to (de-)serialize enum values. To map enum
/// values to a string you should use the singleton instance
/// accessible through instance() and then call the operator()
/// members assinging each of the enum values with their respective
/// string.
///
/// A recent addition is the init() call to initialize the instance

template <typename T>
struct value_serializer<T, std::enable_if_t<std::is_enum_v<T>>>
{
	std::string m_type_name;

	using value_map_type = std::map<T, std::string>;
	using value_map_value_type = typename value_map_type::value_type;

	value_map_type m_value_map;

	/// \brief Initialize a new instance of value_serializer for this enum, with name and a set of name/value pairs
	static void init(const char *name, std::initializer_list<value_map_value_type> values)
	{
		instance(name).m_value_map = value_map_type(values);
	}

	/// \brief Initialize a new anonymous instance of value_serializer for this enum with a set of name/value pairs
	static void init(std::initializer_list<value_map_value_type> values)
	{
		instance().m_value_map = value_map_type(values);
	}

	static value_serializer &instance(const char *name = nullptr)
	{
		static value_serializer s_instance;
		if (name and s_instance.m_type_name.empty())
			s_instance.m_type_name = name;
		return s_instance;
	}

	value_serializer &operator()(T v, const std::string &name)
	{
		m_value_map[v] = name;
		return *this;
	}

	value_serializer &operator()(const std::string &name, T v)
	{
		m_value_map[v] = name;
		return *this;
	}

	static const char *type_name()
	{
		return instance().m_type_name;
	}

	static std::string to_string(T value)
	{
		return instance().m_value_map[value];
	}

	static T from_string(const std::string &value)
	{
		T result = {};
		for (auto &t : instance().m_value_map)
			if (t.second == value)
			{
				result = t.first;
				break;
			}
		return result;
	}

	static bool empty()
	{
		return instance().m_value_map.empty();
	}
};

// --------------------------------------------------------------------
// date/time support
// We're using Howard Hinands date functions here. If available...

#if __has_include(<date/date.h>)

/// \brief to_string/from_string for std::chrono::system_clock::time_point
/// time is always assumed to be UTC
/// For a specification, see https://www.iso20022.org/standardsrepository/type/ISODateTime

template <>
struct value_serializer<std::chrono::system_clock::time_point>
{
	using time_type = std::chrono::system_clock::time_point;

	static constexpr const char *type_name() { return "xsd:dateTime"; }

	/// to_string the time as YYYY-MM-DDThh:mm:ssZ (zero UTC offset)
	static std::string to_string(const time_type &v)
	{
		std::ostringstream ss;
		ss << date::format("%FT%TZ", v);
		return ss.str();
	}

	/// from_string according to ISO8601 rules.
	/// If Zulu time is specified, then the parsed xsd:dateTime is returned.
	/// If an UTC offset is present, then the offset is subtracted from the xsd:dateTime, this yields UTC.
	/// If no UTC offset is present, then the xsd:dateTime is assumed to be local time and converted to UTC.
	static time_type from_string(const std::string &s)
	{
		using namespace std::literals;
		using namespace date;
		using namespace std::chrono;

		time_type result;

		std::regex kRX(R"(^\d{4}-\d{2}-\d{2}T\d{2}:\d{2}:\d{2}(?:\.\d+)?(Z|[-+]\d{2}:\d{2})?)");
		std::smatch m;

		if (not std::regex_match(s, m, kRX))
			throw std::runtime_error("Invalid date format");

		std::istringstream is(s);

		if (m[1].matched)
		{
			if (m[1] == "Z")
				is >> parse("%FT%TZ", result);
			else
				is >> parse("%FT%T%0z", result);
		}
		else
			is >> parse("%FT%T", result);

		if (is.bad() or is.fail())
			throw std::runtime_error("invalid formatted date");

		return result;
	}
};

/// \brief to_string/from_string for date::sys_days
/// For a specification, see https://www.iso20022.org/standardsrepository/type/ISODateTime

template <>
struct value_serializer<date::sys_days>
{
	static constexpr const char *type_name() { return "xsd:date"; }

	/// to_string the date as YYYY-MM-DD
	static std::string to_string(const date::sys_days &v)
	{
		using namespace date;
		using namespace std::chrono;

		std::ostringstream ss;
<<<<<<< HEAD
		to_stream(ss, "%F", v);
=======
		ss << date::format("%F", v);
>>>>>>> b93b0bfc
		return ss.str();
	}

	/// from_string according to ISO8601 rules.
	static date::sys_days from_string(const std::string &s)
	{
		using namespace date;
		using namespace std::chrono;

		date::sys_days result;

		std::istringstream is(s);
		from_stream(is, "%F", result);

		if (is.bad() or is.fail())
			throw std::runtime_error("invalid formatted date");
		
		return result;
	}
};

#endif

} // namespace zeep<|MERGE_RESOLUTION|>--- conflicted
+++ resolved
@@ -303,11 +303,7 @@
 		using namespace std::chrono;
 
 		std::ostringstream ss;
-<<<<<<< HEAD
 		to_stream(ss, "%F", v);
-=======
-		ss << date::format("%F", v);
->>>>>>> b93b0bfc
 		return ss.str();
 	}
 
